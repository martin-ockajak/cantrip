use std::cmp::Ordering;
use std::collections::HashSet;
use std::hash::Hash;
use std::iter;
use std::iter::{Product, Sum};

use crate::extensions::{Aggregable, GroupMap, List, Ordered};
use crate::extensions::api::iterable::Iterable;

impl<A> Iterable<A> for Vec<A> {
  fn all(&self, predicate: impl FnMut(&A) -> bool) -> bool {
    self.iter().all(predicate)
  }

  fn any(&self, predicate: impl FnMut(&A) -> bool) -> bool {
    self.iter().any(predicate)
  }

  fn count_by(&self, mut predicate: impl FnMut(&A) -> bool) -> usize {
    self.iter().filter(|&x| predicate(x)).count()
  }

  fn find(&self, mut predicate: impl FnMut(&A) -> bool) -> Option<&A> {
    self.iter().find(|&x| predicate(x))
  }

  fn fold<B>(&self, init: B, function: impl FnMut(B, &A) -> B) -> B {
    self.iter().fold(init, function)
  }

  fn max_by(&self, mut compare: impl FnMut(&A, &A) -> Ordering) -> Option<&A> {
    self.iter().max_by(|&x, &y| compare(x, y))
  }

  fn min_by(&self, mut compare: impl FnMut(&A, &A) -> Ordering) -> Option<&A> {
    self.iter().min_by(|&x, &y| compare(x, y))
  }

  fn reduce(&self, mut function: impl FnMut(&A, &A) -> A) -> Option<A> {
    let mut iterator = self.iter();
    match iterator.next() {
      Some(value1) => match iterator.next() {
        Some(value2) => Some(iterator.fold(function(value1, value2), |r, x| function(&r, x))),
        _ => None,
      },
      _ => None,
    }
  }
}

impl<A> Ordered<A> for Vec<A> {
  fn head(&self) -> Option<&A> {
    self.get(0)
  }

  fn last(&self) -> Option<&A> {
    self.get(self.len() - 1)
  }

  fn position(&self, predicate: impl FnMut(&A) -> bool) -> Option<usize> {
    self.iter().position(predicate)
  }

  fn rfind(&self, mut predicate: impl FnMut(&A) -> bool) -> Option<&A> {
    self.iter().rev().find(|&x| predicate(x))
  }

  fn rfold<B>(&self, init: B, function: impl FnMut(B, &A) -> B) -> B {
    self.iter().rfold(init, function)
  }

  fn rposition(&self, predicate: impl FnMut(&A) -> bool) -> Option<usize> {
    self.iter().rposition(predicate)
  }
}

impl<A> Aggregable<A> for Vec<A> {
  fn sum(self) -> A
  where
    A: Sum,
  {
    self.into_iter().sum()
  }

  fn product(self) -> A
  where
    A: Product,
  {
    self.into_iter().product()
  }
}

impl<A> List<A> for Vec<A> {
  type C<X> = Vec<X>;

  fn add(self, value: A) -> Self {
    self.into_iter().chain(iter::once(value)).collect()
  }

  fn concat(self, iterable: impl IntoIterator<Item = A>) -> Self {
    self.into_iter().chain(iterable.into_iter()).collect()
  }

  fn delete(self, value: &A) -> Self
  where
    A: PartialEq,
  {
    let mut removed = false;
    self
      .into_iter()
      .filter(|x| {
        if removed {
          true
        } else {
          removed = true;
          x != value
        }
      })
      .collect()
  }

  fn diff(self, iterable: impl IntoIterator<Item = A>) -> Self
  where
    A: Eq + Hash,
  {
    let mut removed: HashSet<A> = HashSet::new();
    removed.extend(iterable.into_iter());
    self.into_iter().filter(|x| !removed.contains(x)).collect()
  }

  fn distinct(self) -> Self
  where
    A: Eq + Hash,
  {
    let mut occured: HashSet<&A> = HashSet::new();
    let mut indices: HashSet<usize> = HashSet::new();
    unsafe {
      for index in 0..self.len() {
        let value = self.get_unchecked(index);
        if !occured.contains(value) {
          indices.insert(index);
        } else {
          occured.insert(value);
        }
      }
    }
    self
      .into_iter()
      .enumerate()
      .filter_map(|(index, value)| if indices.contains(&index) { Some(value) } else { None })
      .collect()
  }

  fn enumerate(self) -> Self::C<(usize, A)> {
    (0..self.len()).zip(self.into_iter()).collect()
  }

  fn group_by<K, V>(self, mut group_key: impl FnMut(&A) -> K) -> V
  where
    K: Eq + Hash,
    V: GroupMap<K, Self::C<A>> + Default,
  {
    let mut result: V = V::default();
    for item in self.into_iter() {
      let key = group_key(&item);
      result.extend(key, item);
    }
    result
  }

  fn filter(self, predicate: impl FnMut(&A) -> bool) -> Self {
    self.into_iter().filter(predicate).collect()
  }

  fn filter_map<B>(&self, function: impl FnMut(&A) -> Option<B>) -> Self::C<B> {
    self.iter().filter_map(function).collect()
  }

  fn find_map<B>(&self, function: impl FnMut(&A) -> Option<B>) -> Option<B> {
    self.iter().find_map(function)
  }

  fn flat_map<B, R>(&self, mut function: impl FnMut(&A) -> R) -> Self::C<B>
  where
    R: IntoIterator<Item = B>,
  {
    self.iter().flat_map(|x| function(x).into_iter()).collect()
  }

  fn flatten<B>(self) -> Self::C<B>
  where
    A: IntoIterator<Item = B>,
  {
    self.into_iter().flatten().collect()
  }

  fn init(self) -> Self {
    let mut iterator = self.into_iter().rev();
    iterator.next();
    iterator.rev().collect()
  }

  fn intersect(self, iterable: impl IntoIterator<Item = A>) -> Self
  where
    A: Eq + Hash,
  {
    let mut retained: HashSet<A> = HashSet::new();
    retained.extend(iterable.into_iter());
    self.into_iter().filter(|x| retained.contains(x)).collect()
  }

  fn map<B>(&self, function: impl FnMut(&A) -> B) -> Self::C<B> {
    self.iter().map(function).collect()
  }

  fn map_while<B>(&self, predicate: impl FnMut(&A) -> Option<B>) -> Self::C<B> {
    self.iter().map_while(predicate).collect()
  }

  fn partition(self, predicate: impl FnMut(&A) -> bool) -> (Self, Self)
  where
    Self: Sized,
  {
    self.into_iter().partition(predicate)
  }

  fn rev(self) -> Self {
    self.into_iter().rev().collect()
  }

  fn scan<S, B>(&self, init: S, function: impl FnMut(&mut S, &A) -> Option<B>) -> Self::C<B> {
    self.iter().scan(init, function).collect()
  }

  fn skip(self, n: usize) -> Self {
    self.into_iter().skip(n).collect()
  }

  fn skip_while(self, predicate: impl FnMut(&A) -> bool) -> Self {
    self.into_iter().skip_while(predicate).collect()
  }

  fn tail(self) -> Self {
    let mut iterator = self.into_iter();
    iterator.next();
    iterator.collect()
  }

  fn take(self, n: usize) -> Self {
    self.into_iter().take(n).collect()
  }

  fn take_while(self, predicate: impl FnMut(&A) -> bool) -> Self {
    self.into_iter().take_while(predicate).collect()
  }

  fn unit(value: A) -> Self::C<A> {
    iter::once(value).collect()
  }

  fn unzip<B, C, FromB, FromC>(self) -> (Self::C<B>, Self::C<C>)
  where
    Self: IntoIterator<Item = (B, C)>,
  {
    self.into_iter().unzip()
  }

  fn zip<I>(self, iterable: I) -> Self::C<(A, I::Item)>
  where
    I: IntoIterator,
  {
    self.into_iter().zip(iterable.into_iter()).collect()
  }
}

#[cfg(test)]
mod tests {
<<<<<<< HEAD
=======
  use std::collections::HashMap;

>>>>>>> 59f710df
  use crate::extensions::*;

  #[quickcheck]
  fn map(data: Vec<i32>) -> bool {
    let function = |x: &i32| *x as i64;
    let result = data.map(function);
    let expected = data.iter().map(function).collect::<Vec<i64>>();
    result == expected
  }

  #[quickcheck]
  fn filter(data: Vec<i32>) -> bool {
    let predicate = |x: &i32| x % 2 == 0;
    let result = data.clone().filter(predicate);
    let expected = data.iter().filter(|&x| predicate(x)).cloned().collect::<Vec<i32>>();
    result == expected
  }

  #[quickcheck]
  fn group(data: Vec<i32>) -> bool {
    let key = |x: &i32| x % 2;
    let result: HashMap<i32, Vec<i32>> = data.clone().group_by(key);
    let expected = {
      let mut map: HashMap<i32, Vec<i32>> = HashMap::new();
      for item in data.into_iter() {
        let key = key(&item);
        map.entry(key).and_modify(|mut values| values.push(item)).or_insert(Vec::new());
      }
      map
    };
    result == expected
  }

  #[quickcheck]
  fn fold(data: Vec<i32>) -> bool {
    let function = |i: i32, x: &i32| i.saturating_add(*x);
    let result = data.fold(0, function);
    let expected = data.iter().fold(0, function);
    result == expected
  }

  #[test]
  fn test_x() {
    [1, 2, 3];
    &[1, 2, 3][0..];
    "Test";
    "Test".to_string();
    assert_eq!(1, 1)
  }
}<|MERGE_RESOLUTION|>--- conflicted
+++ resolved
@@ -275,11 +275,8 @@
 
 #[cfg(test)]
 mod tests {
-<<<<<<< HEAD
-=======
   use std::collections::HashMap;
 
->>>>>>> 59f710df
   use crate::extensions::*;
 
   #[quickcheck]
